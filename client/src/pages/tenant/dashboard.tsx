import React, { useState } from 'react';
import { useQuery } from '@tanstack/react-query';
import { Card, CardContent } from "@/components/ui/card";
import { Button } from "@/components/ui/button";
import { Badge } from "@/components/ui/badge";
import { Skeleton } from "@/components/ui/skeleton";
import { ComingSoonBadge, ComingSoonCard, ComingSoonWithMockData } from "@/components/ui/coming-soon";
import { MoreSection } from "@/components/ui/more-section";
import { 
  FileText, 
  Star, 
  Clock, 
  Building2, 
  ArrowRight,
  CheckCircle,
  LogOut,
  Loader2,
  Share2,
  Upload,
  Home,
  UserCheck,
  Menu,
  X,
  User,
  BarChart3
} from 'lucide-react';
import { useAuthStore } from '@/stores/authStore';
import { useUIStore } from '@/stores/uiStore';
import { ROUTES, CONFIG, MESSAGES, APPLICATION_STATUS, type ApplicationStatus, APPLICATION_LABELS } from "@/constants";
import { NETWORK_VALUE_PROPS, PRIVATE_LANDLORD_STATS, SOCIAL_PROOF_STATS } from '@shared/network-messaging';
import { Link, useLocation } from "wouter";
import TenantLayout from '@/components/layouts/TenantLayout';
import { EnhancedShareModal } from '@/components/shared/EnhancedShareModal';
import OneClickShareButton from '@/components/shared/OneClickShareButton';
import TenantAnalyticsDashboard from '@/components/tenant/AnalyticsDashboard';
import OnboardingChecklist from '@/components/tenant/OnboardingChecklist';
import { apiRequest } from '@/lib/queryClient';
import type { TenantProfile } from '@shared/schema';
<<<<<<< HEAD
import {
  canShareRentCardProfile,
  isShareReadinessMissing,
  SHARE_PREREQUISITES_MESSAGE,
} from '@/lib/rentcardShareReadiness';
=======

type TenantProfileWithMeta = TenantProfile & {
  updatedAt?: string | null;
  createdAt?: string | null;
};

interface TenantReference {
  id: number;
  isVerified: boolean;
}

const calculateProfileCompleteness = (profile?: TenantProfileWithMeta | null) => {
  if (!profile) return 0;

  let completedFields = 0;
  const totalFields = 8;

  if (profile.employmentInfo?.employer) completedFields++;
  if (profile.employmentInfo?.position) completedFields++;
  if (profile.employmentInfo?.monthlyIncome) completedFields++;
  if (profile.employmentInfo?.startDate) completedFields++;
  if (profile.creditScore) completedFields++;
  if (profile.maxRent) completedFields++;
  if (profile.moveInDate) completedFields++;
  if (profile.rentalHistory?.previousAddresses?.length) completedFields++;

  return Math.round((completedFields / totalFields) * 100);
};

const formatDate = (value?: string | Date | null) => {
  if (!value) return null;

  const date = typeof value === 'string' ? new Date(value) : value;
  if (Number.isNaN(date.getTime())) return null;

  return date.toLocaleDateString(undefined, {
    month: 'short',
    day: 'numeric',
    year: 'numeric'
  });
};

const hasRentCardData = (profile?: TenantProfileWithMeta | null, verifiedReferences = 0) => {
  if (!profile) return false;

  const hasCreditScore = typeof profile.creditScore === 'number' && profile.creditScore > 0;
  const completion = calculateProfileCompleteness(profile);

  return hasCreditScore || verifiedReferences > 0 || completion > 0;
};
>>>>>>> 77ef24ed

const generateRoute = {
  application: (id: string) => `/tenant/applications/${id}`
};

const TenantDashboard = () => {
  const { logout, user } = useAuthStore();
  const { setLoading, loadingStates, addToast } = useUIStore();
  const [, setLocation] = useLocation();
  const [onboardingDismissed, setOnboardingDismissed] = useState(false);

  // Fetch the authenticated user's tenant profile
<<<<<<< HEAD
  const { data: tenantProfile, isLoading: isTenantProfileLoading, error: tenantProfileError } = useQuery<TenantProfile | null>({
    queryKey: ['tenant-profile'],
    queryFn: async () => {
      const response = await apiRequest('GET', '/api/tenant/profile');

      if (response.status === 404) {
        return null;
      }

      if (!response.ok) {
        throw new Error('Failed to load tenant profile');
      }

      const data = await response.json();
      return (data ?? null) as TenantProfile | null;
=======
  const { data: tenantProfile, isLoading: isTenantProfileLoading, error: tenantProfileError } = useQuery<TenantProfileWithMeta | null>({
    queryKey: ['tenant-profile'],
    queryFn: async () => {
      const response = await apiRequest('GET', '/api/tenant/profile');
      return response.json() as Promise<TenantProfileWithMeta>;
>>>>>>> 77ef24ed
    },
    enabled: !!user // Only fetch if user is authenticated
  });

<<<<<<< HEAD
  const canShareRentCard = canShareRentCardProfile(tenantProfile);
  const shareRequirementsMissing = isShareReadinessMissing(tenantProfile);

  // Demo data
  const rentCardStatus = {
    score: 4.8,
    verifiedReferences: 2,
    completionStatus: 85,
    lastUpdated: "Feb 15, 2025"
  };
=======
  const { data: tenantReferences = [], isLoading: isReferencesLoading, error: tenantReferencesError } = useQuery<TenantReference[]>({
    queryKey: ['tenant-references', tenantProfile?.id],
    queryFn: async ({ queryKey }) => {
      const [, profileId] = queryKey;
      const id = typeof profileId === 'number' ? profileId : Number(profileId);
      if (!id) return [];

      const response = await apiRequest('GET', `/api/tenant/references/${id}`);

      if (!response.ok) {
        if (response.status === 404) {
          return [];
        }

        const message = await response.text();
        throw new Error(message || 'Failed to load references');
      }

      return response.json() as Promise<TenantReference[]>;
    },
    enabled: !!tenantProfile?.id
  });

  const verifiedReferencesCount = tenantReferences.filter((reference) => reference.isVerified).length;
  const profileCompletion = calculateProfileCompleteness(tenantProfile);
  const rentCardHasData = hasRentCardData(tenantProfile, verifiedReferencesCount);
  const lastUpdated = formatDate(tenantProfile?.updatedAt ?? tenantProfile?.moveInDate ?? tenantProfile?.createdAt ?? null);
  const isRentCardLoading = isTenantProfileLoading || (tenantProfile?.id ? isReferencesLoading : false);
>>>>>>> 77ef24ed

  const applications = [
    {
      id: 1,
      property: "123 Main Street Unit A",
      landlord: "John Smith",
      status: APPLICATION_STATUS.CONTACTED as ApplicationStatus,
      submittedAt: "2025-02-18T10:30:00",
      requirements: {
        creditScore: "✓ Meets requirement",
        income: "✓ 3.5x monthly rent",
        employment: "✓ Verified",
        references: "✓ 2 verified references"
      }
    }
  ];

  const handleLogout = async () => {
    try {
      setLoading('logout', true);
      await logout();
      addToast({
        title: 'Success',
        description: 'You have been logged out successfully.',
        type: 'success'
      });
      setLocation(ROUTES.AUTH);
    } catch (error) {
      addToast({
        title: 'Error',
        description: 'Failed to log out. Please try again.',
        type: 'destructive'
      });
    } finally {
      setLoading('logout', false);
    }
  };


  return (
    <TenantLayout activeRoute={ROUTES.TENANT.DASHBOARD}>
      <header className="mb-6 md:mb-8">
        <div className="flex flex-col sm:flex-row justify-between items-start sm:items-center gap-4">
          <div>
            <h1 className="text-xl sm:text-2xl md:text-3xl font-bold tracking-tight">Dashboard</h1>
            <p className="text-sm sm:text-base text-gray-500 mt-1">
              Manage your rental profile and interests
            </p>
          </div>
          
          {/* Simplified Header - Primary CTA only */}
          <div className="flex gap-2">
            {canShareRentCard ? (
              <OneClickShareButton
                variant="default"
                size="sm"
                className="bg-blue-600 hover:bg-blue-700 text-white"
                showText={true}
                data-testid="button-share-rentcard-header"
              />
            ) : (
              <div className="flex flex-col items-start gap-1">
                <Button
                  variant="default"
                  size="sm"
                  className={`${tenantProfile ? 'bg-amber-500 hover:bg-amber-600' : 'bg-green-600 hover:bg-green-700'} text-white`}
                  onClick={() => setLocation('/create-rentcard')}
                  data-testid={tenantProfile ? 'button-complete-rentcard-share' : 'button-create-rentcard-header'}
                >
                  {tenantProfile ? 'Finish RentCard to Share' : 'Create RentCard'}
                </Button>

                {shareRequirementsMissing && (
                  <p className="text-xs text-gray-500">{SHARE_PREREQUISITES_MESSAGE}</p>
                )}
              </div>
            )}
          </div>
        </div>
      </header>
      
      {/* Simplified Onboarding - Optional and Dismissible, only show if profile exists */}
      {!onboardingDismissed && tenantProfile && (
        <div className="mb-6">
          <div className="bg-blue-50 border border-blue-200 rounded-lg p-4 flex items-center justify-between">
            <div className="flex items-center space-x-3">
              <div className="flex-shrink-0">
                <Star className="h-5 w-5 text-blue-600" />
              </div>
              <div>
                <h3 className="text-sm font-medium text-blue-900">
                  {shareRequirementsMissing ? 'Finish setting up your RentCard' : 'Want to optimize your RentCard?'}
                </h3>
                <p className="text-sm text-blue-700">
                  {shareRequirementsMissing
                    ? SHARE_PREREQUISITES_MESSAGE
                    : 'Add references and details to get faster landlord responses'}
                </p>
              </div>
            </div>
            <div className="flex items-center space-x-2">
              <Button
                variant="outline"
                size="sm"
                onClick={() => setLocation(shareRequirementsMissing ? '/create-rentcard' : ROUTES.TENANT.RENTCARD)}
                className="text-blue-600 border-blue-300 hover:bg-blue-100"
                data-testid="button-optimize-rentcard"
              >
                {shareRequirementsMissing ? 'Finish Setup' : 'Optimize'}
              </Button>
              <Button 
                variant="ghost" 
                size="sm"
                onClick={() => setOnboardingDismissed(true)}
                className="text-gray-400 hover:text-gray-600"
                data-testid="button-dismiss-optimization"
              >
                <X className="h-4 w-4" />
              </Button>
            </div>
          </div>
        </div>
      )}
        
      {/* Primary Actions - Only 2 CTAs above the fold */}
      <section className="mb-8">
        <div className="grid grid-cols-1 sm:grid-cols-2 gap-4 mb-6">
          <Card className="hover:shadow-md transition-shadow border-2 border-blue-200">
            <CardContent className="p-6 text-center">
              <Share2 className="h-10 w-10 text-blue-500 mb-3 mx-auto" />
              <h3 className="font-semibold text-lg mb-2">Share RentCard</h3>
              <p className="text-sm text-gray-600 mb-4">
                {canShareRentCard
                  ? 'One-click sharing available in header'
                  : 'Complete your RentCard to unlock one-click sharing'}
              </p>
              <p
                className={`text-xs font-medium ${canShareRentCard ? 'text-blue-600' : 'text-amber-600'}`}
              >
                {canShareRentCard
                  ? 'Use "Share My RentCard" button above ↗'
                  : SHARE_PREREQUISITES_MESSAGE}
              </p>
            </CardContent>
          </Card>
          
          <Card className="hover:shadow-md transition-shadow">
            <CardContent className="p-6 text-center">
              {isTenantProfileLoading ? (
                <>
                  <Skeleton className="h-10 w-10 rounded-full mx-auto mb-3" />
                  <Skeleton className="h-6 w-32 mx-auto mb-2" />
                  <Skeleton className="h-4 w-48 mx-auto mb-4" />
                  <Skeleton className="h-8 w-full" />
                </>
              ) : !tenantProfile ? (
                <>
                  <FileText className="h-10 w-10 text-green-500 mb-3 mx-auto" />
                  <h3 className="font-semibold text-lg mb-2">Create Your RentCard</h3>
                  <p className="text-sm text-gray-600 mb-4">Build your rental profile to share with landlords</p>
                  <Button 
                    variant="default" 
                    size="sm"
                    className="w-full bg-green-600 hover:bg-green-700 text-white"
                    onClick={() => setLocation("/create-rentcard")}
                    data-testid="button-create-rentcard-primary"
                  >
                    Get Started
                  </Button>
                </>
              ) : (
                <>
                  <Star className="h-10 w-10 text-blue-500 mb-3 mx-auto" />
                  <h3 className="font-semibold text-lg mb-2">View & Edit RentCard</h3>
                  <p className="text-sm text-gray-600 mb-4">Update your profile and information</p>
                  <Button 
                    variant="outline" 
                    size="sm"
                    className="w-full"
                    onClick={() => setLocation(ROUTES.TENANT.RENTCARD)}
                    data-testid="button-view-rentcard-primary"
                  >
                    Open RentCard
                  </Button>
                </>
              )}
            </CardContent>
          </Card>
        </div>
        
        {/* Advanced Features - Progressive Disclosure */}
        <MoreSection 
          title="More Tools & Features" 
          persistKey="tenant-dashboard-tools"
          testId="dashboard-tools"
          className="mb-6"
        >
          <div className="grid grid-cols-2 sm:grid-cols-3 gap-3">
            <Button 
              variant="ghost" 
              size="sm"
              onClick={() => setLocation(ROUTES.TENANT.DOCUMENTS)}
              className="flex flex-col items-center p-4 h-auto"
              data-testid="button-documents-more"
            >
              <Upload className="h-5 w-5 text-green-500 mb-2" />
              <span className="text-xs">Upload Documents</span>
            </Button>
            
            <Button 
              variant="ghost" 
              size="sm"
              onClick={() => setLocation(ROUTES.TENANT.REFERENCES)}
              className="flex flex-col items-center p-4 h-auto"
              data-testid="button-references-more"
            >
              <UserCheck className="h-5 w-5 text-purple-500 mb-2" />
              <span className="text-xs">Manage References</span>
            </Button>
            
            <Button 
              variant="ghost" 
              size="sm"
              onClick={() => setLocation(ROUTES.TENANT.INTERESTS)}
              className="flex flex-col items-center p-4 h-auto"
              data-testid="button-interests-more"
            >
              <Building2 className="h-5 w-5 text-amber-500 mb-2" />
              <span className="text-xs">Shared RentCards</span>
            </Button>
          </div>
        </MoreSection>
      </section>
      
      <div className="grid grid-cols-1 md:grid-cols-2 gap-5 sm:gap-6 md:gap-8">
        {/* RentCard Status */}
        <Card>
          <CardContent className="p-5 sm:p-6">
            <div className="flex justify-between items-start mb-4 sm:mb-5">
              <div>
                <h2 className="text-base sm:text-lg font-medium">Your RentCard</h2>
                <p className="text-xs sm:text-sm text-gray-500 mt-1 sm:mt-1.5" data-testid="text-rentcard-last-updated">
                  {lastUpdated ? `Last updated: ${lastUpdated}` : 'No updates yet'}
                </p>
              </div>
              {rentCardHasData && (
                <Badge variant="outline" className="px-2 py-1 text-xs font-medium" data-testid="badge-rentcard-completion">
                  {profileCompletion}% Complete
                </Badge>
              )}
            </div>

            {isRentCardLoading ? (
              <>
                <Skeleton className="h-10 w-10 rounded-full mb-4" />
                <Skeleton className="h-4 w-32 mb-2" />
                <Skeleton className="h-4 w-48 mb-6" />
                <Skeleton className="h-8 w-full" />
              </>
            ) : tenantProfileError ? (
              <div className="text-center py-6">
                <h3 className="text-sm font-medium text-red-600 mb-2">Unable to load your RentCard</h3>
                <p className="text-sm text-gray-500">Please refresh the page and try again.</p>
              </div>
            ) : !rentCardHasData ? (
              <div className="text-center">
                <div className="flex flex-col items-center mb-4">
                  <FileText className="h-10 w-10 text-blue-500 mb-3" />
                  <h3 className="font-semibold text-lg mb-2">Build your RentCard</h3>
                  <p className="text-sm text-gray-600">
                    Add your employment details, rental history, and references to unlock sharing tools.
                  </p>
                </div>
                <Button
                  variant="default"
                  size="sm"
                  className="w-full bg-green-600 hover:bg-green-700 text-white"
                  onClick={() => setLocation(ROUTES.TENANT.RENTCARD)}
                  data-testid="button-complete-rentcard"
                >
                  Complete My RentCard
                </Button>
              </div>
            ) : (
              <>
                <div className="flex items-center justify-between mb-4 sm:mb-5">
                  <div className="flex items-center gap-2 sm:gap-3">
                    <div className="w-10 h-10 sm:w-12 sm:h-12 rounded-full bg-blue-50 flex items-center justify-center">
                      <Star className="w-5 h-5 sm:w-6 sm:h-6 text-blue-500" />
                    </div>
                    <div>
                      <p className="text-sm sm:text-base font-medium">Credit Score</p>
                      <div className="flex items-center gap-1 sm:gap-2">
                        <span className="text-lg sm:text-xl font-semibold" data-testid="text-credit-score">
                          {tenantProfile?.creditScore ?? '--'}
                        </span>
                        {tenantProfile?.creditScore ? (
                          <span className="text-xs sm:text-sm text-gray-500">FICO</span>
                        ) : (
                          <span className="text-xs sm:text-sm text-gray-400">Not provided</span>
                        )}
                      </div>
                    </div>
                  </div>

                  <div className="text-right">
                    <p className="text-sm sm:text-base font-medium">References</p>
                    <div className="flex items-center justify-end gap-1 sm:gap-2">
                      <span className="text-lg sm:text-xl font-semibold" data-testid="text-verified-references">
                        {verifiedReferencesCount}
                      </span>
                      <span className="text-xs sm:text-sm text-gray-500">
                        {tenantReferences.length ? `verified / ${tenantReferences.length} total` : 'verified'}
                      </span>
                    </div>
                  </div>
                </div>

                {tenantReferencesError && (
                  <p className="text-xs text-red-500 mb-3" data-testid="text-references-error">
                    There was an issue loading your references. Showing the latest available data.
                  </p>
                )}

                <div className="mt-4 sm:mt-6 flex gap-2">
                  <Button
                    variant="default"
                    className="flex-1 text-xs sm:text-sm h-8 sm:h-9"
                    onClick={() => setLocation(ROUTES.TENANT.REFERENCES)}
                  >
                    Manage References
                  </Button>
                  <OneClickShareButton
                    variant="outline"
                    size="sm"
                    className="text-xs sm:text-sm h-8 sm:h-9 px-3"
                    showText={false}
                  />
                </div>
<<<<<<< HEAD
              </div>
            </div>
            
            <div className="mt-4 sm:mt-6 flex gap-2">
              <Button
                variant="default"
                className="flex-1 text-xs sm:text-sm h-8 sm:h-9"
                onClick={() => setLocation(ROUTES.TENANT.REFERENCES)}
              >
                Manage References
              </Button>
              {canShareRentCard ? (
                <OneClickShareButton
                  variant="outline"
                  size="sm"
                  className="text-xs sm:text-sm h-8 sm:h-9 px-3"
                  showText={false}
                />
              ) : (
                <Button
                  variant="outline"
                  size="sm"
                  className="text-xs sm:text-sm h-8 sm:h-9 px-3 text-amber-600 border-amber-200 hover:bg-amber-50"
                  onClick={() => setLocation('/create-rentcard')}
                  data-testid="button-complete-rentcard-inline"
                >
                  Finish Setup
                </Button>
              )}
            </div>
=======
              </>
            )}
>>>>>>> 77ef24ed
          </CardContent>
        </Card>
        
        <section>
          <div className="flex justify-between items-center mb-3 sm:mb-4">
            <div className="flex items-center gap-2">
              <h2 className="text-base sm:text-lg font-medium">Active Interests</h2>
              <ComingSoonBadge type="feature" size="sm" title="Beta" />
            </div>
            <Link href={ROUTES.TENANT.INTERESTS}>
              <Button variant="outline" size="sm" className="h-7 sm:h-8 text-xs sm:text-sm">View All</Button>
            </Link>
          </div>
          
          {applications.length > 0 ? (
            <ComingSoonWithMockData
              type="feature"
              title="Interest Tracking"
              description="Real-time interest tracking with landlord communications is coming soon. Currently showing demo data."
              overlay={false}
              mockDataComponent={
                <Card>
                  <CardContent className="p-5 sm:p-6">
                    {applications.map((application) => (
                      <div key={application.id} className="border-b pb-4 mb-4 last:border-0 last:pb-0 last:mb-0">
                        <div className="flex justify-between items-start mb-2 sm:mb-3">
                          <div>
                            <h3 className="font-medium text-sm sm:text-base">{application.property}</h3>
                            <p className="text-xs sm:text-sm text-gray-500 mt-0.5 sm:mt-1">
                              Landlord: {application.landlord}
                            </p>
                          </div>
                          <Badge 
                            className={`px-2 py-1 text-xs font-medium ${
                              application.status === APPLICATION_STATUS.CONTACTED 
                                ? 'bg-green-100 text-green-800' 
                                : application.status === APPLICATION_STATUS.ARCHIVED
                                ? 'bg-gray-100 text-gray-800'
                                : 'bg-blue-100 text-blue-800'
                            }`}
                          >
                            {APPLICATION_LABELS.STATUS[application.status]}
                          </Badge>
                        </div>
                        
                        <div className="text-xs sm:text-sm text-gray-500 mb-3 sm:mb-4">
                          <div className="flex items-center gap-1 sm:gap-1.5">
                            <Clock className="w-3.5 h-3.5 sm:w-4 sm:h-4" />
                            <span>Submitted {new Date(application.submittedAt).toLocaleDateString()}</span>
                          </div>
                        </div>
                        
                        <Link href={generateRoute.application(application.id.toString())}>
                          <Button 
                            variant="outline" 
                            size="sm" 
                            className="w-full text-xs sm:text-sm h-7 sm:h-8 flex items-center justify-center gap-1 sm:gap-2"
                          >
                            <span>View Details</span>
                            <ArrowRight className="w-3.5 h-3.5 sm:w-4 sm:h-4" />
                          </Button>
                        </Link>
                      </div>
                    ))}
                  </CardContent>
                </Card>
              }
            />
          ) : (
            <Card>
              <CardContent className="p-5 sm:p-6 text-center">
                <Building2 className="w-10 h-10 sm:w-12 sm:h-12 text-gray-400 mx-auto mb-3 sm:mb-4" />
                <p className="text-sm sm:text-base text-gray-500 mb-3 sm:mb-4">No active interests</p>
                <Button 
                  variant="outline" 
                  size="sm" 
                  className="text-xs sm:text-sm h-8 sm:h-9"
                  onClick={() => setLocation(ROUTES.TENANT.INTERESTS)}
                >
                  Browse Properties
                </Button>
              </CardContent>
            </Card>
          )}
        </section>
      </div>
      
      
      {/* Advanced Analytics - Progressive Disclosure */}
      <MoreSection 
        title="Analytics & Insights" 
        persistKey="tenant-dashboard-analytics"
        testId="dashboard-analytics"
        className="mb-6"
      >
        <div className="mt-4">
          {isTenantProfileLoading ? (
            <div className="space-y-4">
              <Skeleton className="h-8 w-48" />
              <Skeleton className="h-32 w-full" />
              <Skeleton className="h-32 w-full" />
            </div>
          ) : tenantProfileError ? (
            <Card className="p-6">
              <div className="text-center">
                <h3 className="text-lg font-medium text-red-600 mb-2">Profile Error</h3>
                <p className="text-gray-500">Unable to load tenant profile. Please try refreshing the page.</p>
              </div>
            </Card>
          ) : tenantProfile?.id ? (
            <TenantAnalyticsDashboard tenantId={tenantProfile.id} />
          ) : (
            <Card className="p-6">
              <div className="text-center">
                <h3 className="text-lg font-medium text-gray-600 mb-2">Profile Incomplete</h3>
                <p className="text-gray-500 mb-4">Please complete your tenant profile to view analytics.</p>
                <Button 
                  onClick={() => setLocation(ROUTES.TENANT.RENTCARD)}
                  data-testid="button-complete-profile"
                >
                  Complete Profile
                </Button>
              </div>
            </Card>
          )}
        </div>
      </MoreSection>
      
    </TenantLayout>
  );
};

export default TenantDashboard;<|MERGE_RESOLUTION|>--- conflicted
+++ resolved
@@ -36,64 +36,7 @@
 import OnboardingChecklist from '@/components/tenant/OnboardingChecklist';
 import { apiRequest } from '@/lib/queryClient';
 import type { TenantProfile } from '@shared/schema';
-<<<<<<< HEAD
-import {
-  canShareRentCardProfile,
-  isShareReadinessMissing,
-  SHARE_PREREQUISITES_MESSAGE,
-} from '@/lib/rentcardShareReadiness';
-=======
-
-type TenantProfileWithMeta = TenantProfile & {
-  updatedAt?: string | null;
-  createdAt?: string | null;
-};
-
-interface TenantReference {
-  id: number;
-  isVerified: boolean;
-}
-
-const calculateProfileCompleteness = (profile?: TenantProfileWithMeta | null) => {
-  if (!profile) return 0;
-
-  let completedFields = 0;
-  const totalFields = 8;
-
-  if (profile.employmentInfo?.employer) completedFields++;
-  if (profile.employmentInfo?.position) completedFields++;
-  if (profile.employmentInfo?.monthlyIncome) completedFields++;
-  if (profile.employmentInfo?.startDate) completedFields++;
-  if (profile.creditScore) completedFields++;
-  if (profile.maxRent) completedFields++;
-  if (profile.moveInDate) completedFields++;
-  if (profile.rentalHistory?.previousAddresses?.length) completedFields++;
-
-  return Math.round((completedFields / totalFields) * 100);
-};
-
-const formatDate = (value?: string | Date | null) => {
-  if (!value) return null;
-
-  const date = typeof value === 'string' ? new Date(value) : value;
-  if (Number.isNaN(date.getTime())) return null;
-
-  return date.toLocaleDateString(undefined, {
-    month: 'short',
-    day: 'numeric',
-    year: 'numeric'
-  });
-};
-
-const hasRentCardData = (profile?: TenantProfileWithMeta | null, verifiedReferences = 0) => {
-  if (!profile) return false;
-
-  const hasCreditScore = typeof profile.creditScore === 'number' && profile.creditScore > 0;
-  const completion = calculateProfileCompleteness(profile);
-
-  return hasCreditScore || verifiedReferences > 0 || completion > 0;
-};
->>>>>>> 77ef24ed
+
 
 const generateRoute = {
   application: (id: string) => `/tenant/applications/${id}`
@@ -105,75 +48,11 @@
   const [, setLocation] = useLocation();
   const [onboardingDismissed, setOnboardingDismissed] = useState(false);
 
-  // Fetch the authenticated user's tenant profile
-<<<<<<< HEAD
-  const { data: tenantProfile, isLoading: isTenantProfileLoading, error: tenantProfileError } = useQuery<TenantProfile | null>({
-    queryKey: ['tenant-profile'],
-    queryFn: async () => {
-      const response = await apiRequest('GET', '/api/tenant/profile');
-
-      if (response.status === 404) {
-        return null;
-      }
-
-      if (!response.ok) {
-        throw new Error('Failed to load tenant profile');
-      }
-
-      const data = await response.json();
-      return (data ?? null) as TenantProfile | null;
-=======
-  const { data: tenantProfile, isLoading: isTenantProfileLoading, error: tenantProfileError } = useQuery<TenantProfileWithMeta | null>({
-    queryKey: ['tenant-profile'],
-    queryFn: async () => {
-      const response = await apiRequest('GET', '/api/tenant/profile');
-      return response.json() as Promise<TenantProfileWithMeta>;
->>>>>>> 77ef24ed
+ 
     },
     enabled: !!user // Only fetch if user is authenticated
   });
 
-<<<<<<< HEAD
-  const canShareRentCard = canShareRentCardProfile(tenantProfile);
-  const shareRequirementsMissing = isShareReadinessMissing(tenantProfile);
-
-  // Demo data
-  const rentCardStatus = {
-    score: 4.8,
-    verifiedReferences: 2,
-    completionStatus: 85,
-    lastUpdated: "Feb 15, 2025"
-  };
-=======
-  const { data: tenantReferences = [], isLoading: isReferencesLoading, error: tenantReferencesError } = useQuery<TenantReference[]>({
-    queryKey: ['tenant-references', tenantProfile?.id],
-    queryFn: async ({ queryKey }) => {
-      const [, profileId] = queryKey;
-      const id = typeof profileId === 'number' ? profileId : Number(profileId);
-      if (!id) return [];
-
-      const response = await apiRequest('GET', `/api/tenant/references/${id}`);
-
-      if (!response.ok) {
-        if (response.status === 404) {
-          return [];
-        }
-
-        const message = await response.text();
-        throw new Error(message || 'Failed to load references');
-      }
-
-      return response.json() as Promise<TenantReference[]>;
-    },
-    enabled: !!tenantProfile?.id
-  });
-
-  const verifiedReferencesCount = tenantReferences.filter((reference) => reference.isVerified).length;
-  const profileCompletion = calculateProfileCompleteness(tenantProfile);
-  const rentCardHasData = hasRentCardData(tenantProfile, verifiedReferencesCount);
-  const lastUpdated = formatDate(tenantProfile?.updatedAt ?? tenantProfile?.moveInDate ?? tenantProfile?.createdAt ?? null);
-  const isRentCardLoading = isTenantProfileLoading || (tenantProfile?.id ? isReferencesLoading : false);
->>>>>>> 77ef24ed
 
   const applications = [
     {
@@ -513,41 +392,7 @@
                     showText={false}
                   />
                 </div>
-<<<<<<< HEAD
-              </div>
-            </div>
-            
-            <div className="mt-4 sm:mt-6 flex gap-2">
-              <Button
-                variant="default"
-                className="flex-1 text-xs sm:text-sm h-8 sm:h-9"
-                onClick={() => setLocation(ROUTES.TENANT.REFERENCES)}
-              >
-                Manage References
-              </Button>
-              {canShareRentCard ? (
-                <OneClickShareButton
-                  variant="outline"
-                  size="sm"
-                  className="text-xs sm:text-sm h-8 sm:h-9 px-3"
-                  showText={false}
-                />
-              ) : (
-                <Button
-                  variant="outline"
-                  size="sm"
-                  className="text-xs sm:text-sm h-8 sm:h-9 px-3 text-amber-600 border-amber-200 hover:bg-amber-50"
-                  onClick={() => setLocation('/create-rentcard')}
-                  data-testid="button-complete-rentcard-inline"
-                >
-                  Finish Setup
-                </Button>
-              )}
-            </div>
-=======
-              </>
-            )}
->>>>>>> 77ef24ed
+
           </CardContent>
         </Card>
         
