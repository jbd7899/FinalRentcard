import { useState, useEffect } from 'react';
<<<<<<< HEAD
import { Accordion, AccordionContent, AccordionItem, AccordionTrigger } from '@/components/ui/accordion';
import { Building2, User, ArrowRight, CheckCircle, TrendingUp } from 'lucide-react';
=======
import {
  Building2,
  User,
  ArrowRight,
  CheckCircle,
  Users,
  Shield,
  TrendingUp,
  Star,
  Zap,
  Eye,
  QrCode,
  Sparkles,
  ClipboardCheck,
  MessageCircle
} from 'lucide-react';
>>>>>>> b776cb94
import { Link, useLocation } from 'wouter';
import { useAuth } from '@/hooks/useAuth';
import Navbar from '@/components/shared/navbar';
import { DERIVED_MESSAGING } from '@shared/value-propositions';
import { NETWORK_VALUE_PROPS } from '@shared/network-messaging';

type UserRole = 'tenant' | 'landlord';

type RoleContent = {
  hero: string;
  secondary: string;
  description: string;
  primaryCTA: string;
  secondaryCTA: string;
  primaryLink: string;
  secondaryLink: string;
  heroBullets: string[];
  spotlight: {
    title: string;
    points: string[];
    footer: string;
  };
  benefits: {
    icon: typeof Users;
    title: string;
    description: string;
    badge: string;
  }[];
  journey: {
    title: string;
    description: string;
  }[];
  networkEffects: string[];
};

const ROLE_CONTENT: Record<UserRole, RoleContent> = {
  tenant: {
    hero: DERIVED_MESSAGING.TENANT.HERO,
    secondary: DERIVED_MESSAGING.TENANT.SECONDARY,
    description: 'Create once. Share anywhere—even off‑platform.',
    primaryCTA: DERIVED_MESSAGING.TENANT.CALL_TO_ACTION,
    secondaryCTA: 'View Sample RentCard',
    primaryLink: '/api/login',
    secondaryLink: '/samples/rentcard',
    heroBullets: [
      'Reusable RentCard link and QR code for any property',
      'Know if it is a fit before booking showings',
      'Looks professional to every private landlord'
    ],
    spotlight: {
      title: 'What landlords see instantly',
      points: [
        'Income & employment verification',
        'Rental history & references',
        'Supporting documents in one place'
      ],
      footer: 'Share once. Update anytime.'
    },
    benefits: [
      {
        icon: Users,
        title: 'Standardized Network Access',
        description: 'Join the network to create your standardized RentCard once',
        badge: 'One profile, many landlords'
      },
      {
        icon: Shield,
        title: 'Direct Landlord Communication',
        description: 'Connect directly with private property owners',
        badge: 'Personal relationships'
      },
      {
        icon: Zap,
        title: 'Faster Response Times',
        description: 'Private landlords provide faster, more personal responses',
        badge: 'Same-day responses'
      }
    ],
    journey: [
      {
        title: 'Create your RentCard',
        description: 'Complete a polished profile with documents that travels with you.'
      },
      {
        title: 'Share anywhere',
        description: 'Send a link, show a QR code, or drop it into any listing conversation.'
      },
      {
        title: 'Hear back faster',
        description: 'Landlords already know you’re qualified before the first call.'
      }
    ],
    networkEffects: NETWORK_VALUE_PROPS.NETWORK_EFFECTS.TENANT
  },
  landlord: {
    hero: 'Get qualified tenants for your Private Rentals.',
    secondary: 'Free QR codes • One‑click interest.',
    description: 'Professional efficiency with personal service.',
    primaryCTA: DERIVED_MESSAGING.LANDLORD.CALL_TO_ACTION,
    secondaryCTA: 'View Screening Tools',
    primaryLink: '/api/login',
    secondaryLink: '/samples/screening-page',
    heroBullets: [
      'Collect complete applications without chasing documents',
      'Instant QR code flyers for every vacancy',
      'Keep the personal touch with professional tools'
    ],
    spotlight: {
      title: 'Your property toolkit',
      points: [
        'Free branded QR codes & links',
        'Pre-qualified applicants delivered',
        'Track interest from one dashboard'
      ],
      footer: 'Built for independent landlords.'
    },
    benefits: [
      {
        icon: QrCode,
        title: 'Free QR Code Generation',
        description: 'Generate QR codes for signs and marketing materials',
        badge: 'Direct property links'
      },
      {
        icon: Users,
        title: 'Quality Tenant Pool',
        description: 'Attract tenants who prefer private landlords',
        badge: 'Better tenant fit'
      },
      {
        icon: TrendingUp,
        title: 'Competitive Tools',
        description: 'Professional screening with personal service',
        badge: 'Professional efficiency'
      }
    ],
    journey: [
      {
        title: 'Publish instantly',
        description: 'Spin up a QR code and digital flyer for every property—free.'
      },
      {
        title: 'Review full context',
        description: 'See income, references, and documents before you reply.'
      },
      {
        title: 'Choose confidently',
        description: 'Spend time with the right applicants and fill units faster.'
      }
    ],
    networkEffects: NETWORK_VALUE_PROPS.NETWORK_EFFECTS.LANDLORD
  }
};

export default function HomePage() {
  const { user } = useAuth();
  const [selectedRole, setSelectedRole] = useState<UserRole>('tenant');
  const [, setLocation] = useLocation();

  useEffect(() => {
    if (user) {
      const dashboardPath =
        user && 'userType' in user && user.userType === 'landlord'
          ? '/landlord/dashboard'
          : '/tenant/dashboard';
      setLocation(dashboardPath);
    }
  }, [user, setLocation]);

  if (user) {
    return null;
  }

<<<<<<< HEAD
  // Dynamic content based on selected role
  const roleContent = {
    tenant: {
      hero: DERIVED_MESSAGING.TENANT.HERO,
      secondary: DERIVED_MESSAGING.TENANT.SECONDARY,
      description:
        'Stay in control of standardized prequalification. Create once and share anywhere—even off-platform.',
      primaryCTA: DERIVED_MESSAGING.TENANT.CALL_TO_ACTION,
      primaryLink: '/auth?mode=register&type=tenant',
      proofPoints: [
        'Standardized RentCard private landlords recognize',
        'Share one secure link or QR code anywhere',
        'Hear sooner if a property is the right fit',
      ],
      learnMore: {
        summary: 'Reuse a professional RentCard while keeping ownership of your data and presentation.',
        highlights: NETWORK_VALUE_PROPS.TENANT.BENEFITS,
        networkEffects: NETWORK_VALUE_PROPS.NETWORK_EFFECTS.TENANT,
        resources: [{ label: 'Preview a RentCard', href: '/samples/rentcard' }],
      },
    },
    landlord: {
      hero: DERIVED_MESSAGING.LANDLORD.HERO,
      secondary: DERIVED_MESSAGING.LANDLORD.SECONDARY,
      description:
        'Collect standardized prequalification before tours while keeping your personal approach.',
      primaryCTA: DERIVED_MESSAGING.LANDLORD.CALL_TO_ACTION,
      primaryLink: '/auth?mode=register&type=landlord',
      proofPoints: [
        'Invite prospects through property links or QR codes',
        'Receive consistent RentCards before you coordinate tours',
        'Respond quickly while keeping conversations personal',
      ],
      learnMore: {
        summary: 'Stay organized across properties with consistent, no-cost prequalification tools.',
        highlights: NETWORK_VALUE_PROPS.LANDLORD.BENEFITS,
        networkEffects: NETWORK_VALUE_PROPS.NETWORK_EFFECTS.LANDLORD,
        resources: [{ label: 'Preview landlord tools', href: '/samples/screening-page' }],
      },
    },
  } satisfies Record<
    UserRole,
    {
      hero: string;
      secondary: string;
      description: string;
      primaryCTA: string;
      primaryLink: string;
      proofPoints: string[];
      learnMore: {
        summary: string;
        highlights: readonly string[];
        networkEffects: readonly string[];
        resources: { label: string; href: string }[];
      };
    }
  >;

  const roleMeta: Record<UserRole, { label: string; icon: typeof User }> = {
    tenant: { label: 'For renters using MyRentCard', icon: User },
    landlord: { label: 'For private landlords', icon: Building2 },
  };

  const STANDARDIZED_DETAILS = [
    'Standardized prequalification keeps expectations aligned before tours begin.',
    'Shared formats mean fewer missing documents and faster answers.',
    'Both sides save time while keeping direct, personal conversations front and center.',
  ];
  const content = roleContent[selectedRole];
=======
  const content = ROLE_CONTENT[selectedRole];
>>>>>>> b776cb94
  const isLandlordSelected = selectedRole === 'landlord';

  return (
<<<<<<< HEAD
    <div className="min-h-screen bg-gradient-to-b from-blue-50 via-white to-blue-50">
      {/* Subtle pattern overlay */}
=======
    <div className="min-h-screen bg-slate-950/5">
      <div className="absolute inset-0 overflow-hidden" aria-hidden>
        <div className="absolute -top-40 -right-40 h-80 w-80 rounded-full bg-blue-200/40 blur-3xl" />
        <div className="absolute top-40 -left-32 h-72 w-72 rounded-full bg-emerald-200/40 blur-3xl" />
      </div>

>>>>>>> b776cb94
      <div className="relative z-10">
        <Navbar />
      </div>

<<<<<<< HEAD
      <main className="relative z-1 mx-auto max-w-7xl px-4 py-16">
        {/* Dynamic Toggle System */}
        <div className="mb-12 flex justify-center">
          <div className="mx-auto max-w-md rounded-xl border bg-white p-2 shadow-lg">
            <div className="flex flex-col sm:flex-row">
              <button
                onClick={() => setSelectedRole('tenant')}
                className={`flex items-center justify-center gap-2 rounded-lg px-4 py-3 transition-all sm:px-6 ${
                  !isLandlordSelected
                    ? 'bg-blue-600 text-white shadow-md'
                    : 'text-gray-600 hover:bg-gray-50'
                }`}
                data-testid="toggle-tenant"
              >
                <User className="h-4 w-4" />
                I'm Looking for a Place
              </button>
              <button
                onClick={() => setSelectedRole('landlord')}
                className={`flex items-center justify-center gap-2 rounded-lg px-4 py-3 transition-all sm:px-6 ${
                  isLandlordSelected
                    ? 'bg-green-600 text-white shadow-md'
                    : 'text-gray-600 hover:bg-gray-50'
                }`}
                data-testid="toggle-landlord"
              >
                <Building2 className="h-4 w-4" />
                I Own/Manage Properties
              </button>
            </div>
          </div>
        </div>

        {/* Hero Section */}
        <section className="mb-16 space-y-8 text-center">
          <div className="flex justify-center">
            <div
              className="inline-flex items-center gap-2 rounded-full bg-purple-100 px-4 py-2 text-sm font-medium text-purple-600 shadow-md"
              data-testid="badge-prequalification"
            >
              <CheckCircle className="h-4 w-4" />
              <span>Standardized prequalification network</span>
            </div>
          </div>
          <div className="space-y-4">
            <h1 className="text-4xl font-bold sm:text-6xl" data-testid="homepage-title">
              <span className="bg-gradient-to-r from-blue-600 to-blue-400 bg-clip-text text-transparent">MyRentCard</span>
              <span className="mt-4 block text-xl text-gray-800 transition-all sm:text-3xl">{content.hero}</span>
              <span
                className={`mt-2 block text-lg transition-all sm:text-2xl ${
                  isLandlordSelected ? 'text-green-600' : 'text-blue-600'
                }`}
              >
                {content.secondary}
              </span>
            </h1>
            <p className="mx-auto max-w-3xl text-xl leading-relaxed text-gray-600">{content.description}</p>
          </div>
          <ul className="mx-auto max-w-2xl space-y-3 text-left text-base text-gray-700">
            {content.proofPoints.map((point) => (
              <li key={point} className="flex items-start gap-3">
                <CheckCircle
                  className={`mt-1 h-5 w-5 flex-shrink-0 ${
                    isLandlordSelected ? 'text-green-600' : 'text-blue-600'
                  }`}
                />
                <span>{point}</span>
              </li>
            ))}
          </ul>
          <div className="flex justify-center">
            <button
              onClick={() => {
                localStorage.setItem('selectedRole', selectedRole);
                setLocation(`/auth?mode=register&type=${selectedRole}`);
              }}
              className={`group inline-flex items-center gap-3 rounded-xl px-7 py-4 text-sm font-semibold text-white shadow-lg transition-colors ${
                isLandlordSelected ? 'bg-green-600 hover:bg-green-700' : 'bg-blue-600 hover:bg-blue-700'
              }`}
              data-testid="button-primary-cta"
            >
              {content.primaryCTA}
              <ArrowRight className="h-5 w-5 transition-transform group-hover:translate-x-1" />
            </button>
          </div>
          <p className="text-sm text-gray-500">
            Prefer to preview first?{' '}
            <Link
              href={content.learnMore.resources[0]?.href ?? '#'}
              className={`${
                isLandlordSelected ? 'text-green-600 hover:text-green-700' : 'text-blue-600 hover:text-blue-700'
              } font-medium`}
            >
              {content.learnMore.resources[0]?.label}
            </Link>
          </p>
        </section>

        {/* Learn more accordions */}
        <section className="mb-16">
          <div className="mx-auto max-w-4xl rounded-3xl border border-gray-100 bg-white p-6 shadow-lg sm:p-8">
            <div className="flex items-center justify-between gap-3">
              <h2 className="text-xl font-semibold text-gray-900 sm:text-2xl">
                Learn how standardized prequalification keeps the network aligned
              </h2>
              <TrendingUp className={`h-6 w-6 ${isLandlordSelected ? 'text-green-500' : 'text-blue-500'}`} />
=======
      <main className="relative z-10 max-w-6xl mx-auto px-4 sm:px-6 lg:px-8 py-12 sm:py-20">
        <section className="relative overflow-hidden rounded-3xl bg-white/80 shadow-2xl backdrop-blur border border-white/60 mb-20">
          <div className="absolute inset-0 bg-gradient-to-r from-blue-500/10 via-white/40 to-emerald-500/10" aria-hidden />
          <div className="relative grid gap-12 lg:grid-cols-[1.05fr_minmax(0,0.95fr)] p-8 sm:p-12">
            <div>
              <div className="flex flex-wrap items-center gap-3 mb-6">
                <span className="inline-flex items-center rounded-full bg-blue-100 text-blue-700 px-3 py-1 text-xs font-semibold uppercase tracking-wide">
                  <Sparkles className="mr-2 h-4 w-4" />
                  Prequalification network
                </span>
                <span className="text-xs font-medium uppercase tracking-[0.3em] text-slate-500">
                  Share once • Use everywhere
                </span>
              </div>

              <div className="mb-8">
                <h1 className="text-4xl sm:text-5xl lg:text-6xl font-bold text-slate-900" data-testid="homepage-title">
                  <span className="bg-gradient-to-r from-blue-600 via-indigo-600 to-emerald-500 bg-clip-text text-transparent">
                    MyRentCard
                  </span>
                  <span className="mt-4 block text-2xl sm:text-3xl text-slate-800 transition-colors duration-300">
                    {content.hero}
                  </span>
                </h1>
                <p
                  className={`mt-4 text-lg sm:text-xl font-semibold transition-colors duration-300 ${
                    isLandlordSelected ? 'text-emerald-600' : 'text-blue-600'
                  }`}
                >
                  {content.secondary}
                </p>
                <p className="mt-6 text-lg text-slate-600 leading-relaxed">{content.description}</p>
              </div>

              <div className="flex flex-col sm:flex-row gap-2 sm:gap-3 mb-10">
                <button
                  onClick={() => setSelectedRole('tenant')}
                  className={`flex items-center justify-center gap-2 rounded-full px-5 py-2.5 text-sm font-semibold transition-all ${
                    !isLandlordSelected
                      ? 'bg-blue-600 text-white shadow-lg shadow-blue-600/30'
                      : 'bg-white/70 text-slate-600 hover:bg-white'
                  }`}
                  data-testid="toggle-tenant"
                >
                  <User className="h-4 w-4" /> I'm Looking for a Place
                </button>
                <button
                  onClick={() => setSelectedRole('landlord')}
                  className={`flex items-center justify-center gap-2 rounded-full px-5 py-2.5 text-sm font-semibold transition-all ${
                    isLandlordSelected
                      ? 'bg-emerald-600 text-white shadow-lg shadow-emerald-600/30'
                      : 'bg-white/70 text-slate-600 hover:bg-white'
                  }`}
                  data-testid="toggle-landlord"
                >
                  <Building2 className="h-4 w-4" /> I Own/Manage Properties
                </button>
              </div>

              <div className="flex flex-col sm:flex-row gap-4 sm:gap-5">
                <button
                  onClick={() => {
                    localStorage.setItem('selectedRole', selectedRole);
                    window.location.href = content.primaryLink;
                  }}
                  className={`group inline-flex items-center justify-center gap-3 rounded-2xl px-6 sm:px-8 py-4 text-base font-semibold text-white transition-all shadow-xl ${
                    isLandlordSelected
                      ? 'bg-emerald-600 hover:bg-emerald-700 shadow-emerald-600/40'
                      : 'bg-blue-600 hover:bg-blue-700 shadow-blue-600/40'
                  }`}
                  data-testid="button-primary-cta"
                >
                  {content.primaryCTA}
                  <ArrowRight className="h-5 w-5 transition-transform group-hover:translate-x-1" />
                </button>
                <Link
                  href={content.secondaryLink}
                  className={`group inline-flex items-center justify-center gap-3 rounded-2xl border px-6 sm:px-8 py-4 text-base font-semibold transition-all ${
                    isLandlordSelected
                      ? 'border-emerald-600 text-emerald-700 hover:bg-emerald-50'
                      : 'border-blue-600 text-blue-700 hover:bg-blue-50'
                  }`}
                  data-testid="button-secondary-cta"
                >
                  {content.secondaryCTA}
                  <Eye className="h-5 w-5 transition-transform group-hover:translate-x-1" />
                </Link>
              </div>

              <div className="mt-10 grid gap-3">
                {content.heroBullets.map((bullet, index) => (
                  <div key={index} className="flex items-start gap-3 text-sm sm:text-base text-slate-600">
                    <CheckCircle
                      className={`mt-0.5 h-5 w-5 flex-shrink-0 ${
                        isLandlordSelected ? 'text-emerald-500' : 'text-blue-500'
                      }`}
                    />
                    <span>{bullet}</span>
                  </div>
                ))}
              </div>
            </div>

            <div className="relative">
              <div
                className={`absolute -top-20 right-10 h-36 w-36 rounded-full blur-3xl ${
                  isLandlordSelected ? 'bg-emerald-200/60' : 'bg-blue-200/60'
                }`}
              />
              <div className="relative h-full rounded-2xl bg-white/90 border shadow-xl p-8 flex flex-col justify-between">
                <div className="flex items-center justify-between">
                  <span
                    className={`inline-flex items-center gap-2 rounded-full px-3 py-1 text-xs font-semibold ${
                      isLandlordSelected ? 'bg-emerald-50 text-emerald-700' : 'bg-blue-50 text-blue-700'
                    }`}
                  >
                    <ClipboardCheck className="h-4 w-4" />
                    {isLandlordSelected ? 'Instant property toolkit' : 'Professional tenant preview'}
                  </span>
                  <span className="text-xs font-semibold uppercase tracking-[0.2em] text-slate-400">Live preview</span>
                </div>
                <div className="mt-8 space-y-5">
                  <h2 className="text-xl font-semibold text-slate-900">{content.spotlight.title}</h2>
                  <ul className="space-y-3">
                    {content.spotlight.points.map((point, index) => (
                      <li key={index} className="flex items-center gap-3 text-sm text-slate-600">
                        <div
                          className={`flex h-8 w-8 items-center justify-center rounded-full ${
                            isLandlordSelected ? 'bg-emerald-100 text-emerald-600' : 'bg-blue-100 text-blue-600'
                          }`}
                        >
                          <MessageCircle className="h-4 w-4" />
                        </div>
                        <span>{point}</span>
                      </li>
                    ))}
                  </ul>
                </div>
                <div
                  className={`mt-10 rounded-xl px-5 py-4 text-sm font-medium ${
                    isLandlordSelected ? 'bg-emerald-50 text-emerald-700' : 'bg-blue-50 text-blue-700'
                  }`}
                >
                  {content.spotlight.footer}
                </div>
              </div>
            </div>
          </div>
        </section>

        <section className="mb-20">
          <div className="grid gap-6 sm:gap-8 md:grid-cols-3">
            {content.benefits.map((benefit, index) => (
              <div
                key={index}
                className="group relative overflow-hidden rounded-2xl border border-slate-100 bg-white/90 p-8 shadow-lg transition-all hover:-translate-y-1 hover:shadow-2xl"
                data-testid={`benefit-card-${index}`}
              >
                <div className="absolute inset-x-4 top-0 h-1 rounded-b-full bg-gradient-to-r from-blue-400 via-indigo-400 to-emerald-400" />
                <div
                  className={`mb-6 inline-flex h-14 w-14 items-center justify-center rounded-xl transition-colors ${
                    isLandlordSelected ? 'bg-emerald-100 text-emerald-600' : 'bg-blue-100 text-blue-600'
                  }`}
                >
                  <benefit.icon className="h-7 w-7" />
                </div>
                <h3 className="text-xl font-semibold text-slate-900">{benefit.title}</h3>
                <p className="mt-3 text-sm text-slate-600 leading-relaxed">{benefit.description}</p>
                <div
                  className={`mt-6 inline-flex items-center gap-2 rounded-full border px-3 py-1 text-xs font-semibold transition-colors ${
                    isLandlordSelected ? 'border-emerald-500 text-emerald-600' : 'border-blue-500 text-blue-600'
                  }`}
                >
                  <TrendingUp className="h-3.5 w-3.5" />
                  {benefit.badge}
                </div>
              </div>
            ))}
          </div>
        </section>

        <section className="mb-20 rounded-3xl border border-slate-100 bg-white/70 p-8 sm:p-12 shadow-xl">
          <div className="mb-10 text-center sm:text-left">
            <span className="inline-flex items-center rounded-full bg-slate-900 text-white px-3 py-1 text-xs font-semibold uppercase tracking-wide">
              Built for momentum
            </span>
            <h2 className="mt-4 text-3xl sm:text-4xl font-bold text-slate-900">Your path through MyRentCard</h2>
            <p className="mt-3 text-lg text-slate-600 max-w-2xl">
              Follow a clear journey designed to respect everyone’s time and get qualified renters and landlords working together faster.
            </p>
          </div>
          <div className="grid gap-6 md:grid-cols-3">
            {content.journey.map((step, index) => (
              <div key={index} className="relative rounded-2xl border border-slate-200 bg-white/90 p-6 shadow-sm">
                <div
                  className={`absolute -top-4 left-6 inline-flex h-10 w-10 items-center justify-center rounded-full text-sm font-semibold text-white ${
                    isLandlordSelected ? 'bg-emerald-500' : 'bg-blue-500'
                  }`}
                >
                  {index + 1}
                </div>
                <h3 className="mt-6 text-xl font-semibold text-slate-900">{step.title}</h3>
                <p className="mt-3 text-sm text-slate-600 leading-relaxed">{step.description}</p>
              </div>
            ))}
          </div>
        </section>

        <section className="mb-20">
          <div className="rounded-3xl border border-slate-100 bg-gradient-to-br from-white via-white to-blue-50/80 p-8 sm:p-12 shadow-xl">
            <div className="text-center mb-10">
              <h2 className="text-3xl sm:text-4xl font-bold text-slate-900">
                The Network Gets Stronger with Every Connection
              </h2>
              <p className="mt-3 text-lg text-slate-600 max-w-3xl mx-auto">
                Join a growing community of private landlords and quality tenants building faster, more personal rental relationships.
              </p>
            </div>
            <div className="grid gap-4 sm:gap-6 md:grid-cols-2">
              {content.networkEffects.slice(0, 4).map((effect, index) => (
                <div
                  key={index}
                  className="flex items-start gap-4 rounded-2xl border border-slate-100 bg-white/80 p-6 shadow-sm"
                  data-testid={`network-effect-${index}`}
                >
                  <div
                    className={`flex h-10 w-10 items-center justify-center rounded-full ${
                      isLandlordSelected ? 'bg-emerald-100 text-emerald-600' : 'bg-blue-100 text-blue-600'
                    }`}
                  >
                    <Star className="h-5 w-5" />
                  </div>
                  <p className="text-sm sm:text-base font-medium text-slate-700">{effect}</p>
                </div>
              ))}
            </div>
            <div className="mt-10 flex flex-wrap justify-center gap-3">
              <span className="inline-flex items-center gap-2 rounded-full bg-blue-600 px-4 py-2 text-xs font-semibold uppercase tracking-wide text-white">
                <TrendingUp className="h-4 w-4" /> Growing Network
              </span>
              <span className="inline-flex items-center gap-2 rounded-full bg-emerald-600 px-4 py-2 text-xs font-semibold uppercase tracking-wide text-white">
                <Shield className="h-4 w-4" /> Verified Connections
              </span>
              <span className="inline-flex items-center gap-2 rounded-full bg-purple-600 px-4 py-2 text-xs font-semibold uppercase tracking-wide text-white">
                <Zap className="h-4 w-4" /> Faster Response Times
              </span>
>>>>>>> b776cb94
            </div>
            <p className="mt-2 text-sm text-gray-600">
              Explore role-specific highlights and network advantages without leaving the hero.
            </p>
            <Accordion type="multiple" className="mt-6 space-y-3">
              {(['tenant', 'landlord'] as UserRole[]).map((role) => {
                const { label, icon: RoleIcon } = roleMeta[role];
                const roleDetails = roleContent[role];
                const accentText = role === 'landlord' ? 'text-green-600' : 'text-blue-600';
                const accentSoft = role === 'landlord' ? 'text-green-500' : 'text-blue-500';
                return (
                  <AccordionItem key={role} value={role} className="rounded-2xl border border-gray-100 px-2">
                    <AccordionTrigger className="text-left text-base font-semibold text-gray-900">
                      <span className="flex items-center gap-3">
                        <RoleIcon className={`h-5 w-5 ${accentText}`} />
                        {label}
                      </span>
                    </AccordionTrigger>
                    <AccordionContent className="px-2 text-sm text-gray-600">
                      <div className="space-y-4">
                        <p>{roleDetails.learnMore.summary}</p>
                        <div className="grid gap-6 md:grid-cols-2">
                          <div>
                            <h3 className="text-sm font-semibold text-gray-900">Highlights</h3>
                            <ul className="mt-2 space-y-2">
                              {roleDetails.learnMore.highlights.map((highlight) => (
                                <li key={highlight} className="flex items-start gap-2">
                                  <CheckCircle className={`mt-0.5 h-4 w-4 ${accentSoft}`} />
                                  <span>{highlight}</span>
                                </li>
                              ))}
                            </ul>
                          </div>
                          <div>
                            <h3 className="text-sm font-semibold text-gray-900">Network benefits</h3>
                            <ul className="mt-2 space-y-2">
                              {roleDetails.learnMore.networkEffects.map((effect) => (
                                <li key={effect} className="flex items-start gap-2">
                                  <TrendingUp className={`mt-0.5 h-4 w-4 ${accentSoft}`} />
                                  <span>{effect}</span>
                                </li>
                              ))}
                            </ul>
                          </div>
                        </div>
                        <div className="flex flex-col gap-2 pt-2 text-sm">
                          <Link
                            href={roleDetails.primaryLink}
                            className={`${accentText} inline-flex items-center gap-1 font-semibold`}
                          >
                            {roleDetails.primaryCTA}
                            <ArrowRight className="h-4 w-4" />
                          </Link>
                          <div className="flex flex-wrap gap-3 text-xs text-gray-500">
                            {roleDetails.learnMore.resources.map((resource) => (
                              <Link
                                key={resource.href}
                                href={resource.href}
                                className="inline-flex items-center gap-1 font-medium text-gray-600 hover:text-gray-800"
                              >
                                {resource.label}
                                <ArrowRight className="h-3 w-3" />
                              </Link>
                            ))}
                          </div>
                        </div>
                      </div>
                    </AccordionContent>
                  </AccordionItem>
                );
              })}
              <AccordionItem value="standardized" className="rounded-2xl border border-gray-100 px-2">
                <AccordionTrigger className="text-left text-base font-semibold text-gray-900">
                  Why standardized prequalification matters
                </AccordionTrigger>
                <AccordionContent className="px-2 text-sm text-gray-600">
                  <ul className="space-y-3">
                    {STANDARDIZED_DETAILS.map((detail) => (
                      <li key={detail} className="flex items-start gap-2">
                        <CheckCircle className="mt-0.5 h-4 w-4 text-blue-500" />
                        <span>{detail}</span>
                      </li>
                    ))}
                  </ul>
                </AccordionContent>
              </AccordionItem>
            </Accordion>
          </div>
        </section>

<<<<<<< HEAD
        {/* Social proof */}
        <section className="space-y-3 text-center text-gray-600">
          <p className="text-sm sm:text-base">
            Join the network that standardizes prequalification while keeping private rentals personal.
          </p>
          <div className="flex flex-wrap justify-center gap-4 text-xs text-gray-500 sm:text-sm" data-testid="social-proof-list">
            <span className="flex items-center gap-1">
              <CheckCircle className="h-4 w-4 text-green-500" />
              No prequalification fees
            </span>
            <span className="flex items-center gap-1">
              <CheckCircle className="h-4 w-4 text-green-500" />
              Personal relationships
            </span>
            <span className="flex items-center gap-1">
              <CheckCircle className="h-4 w-4 text-green-500" />
              Faster response times
=======
        <section className="mb-20 text-center">
          <p className="text-sm font-semibold uppercase tracking-[0.4em] text-slate-400">Standardizing private rentals</p>
          <div className="mt-4 flex flex-wrap justify-center gap-5 text-sm text-slate-600" data-testid="social-proof-list">
            <span className="inline-flex items-center gap-2">
              <CheckCircle className="h-4 w-4 text-emerald-500" /> No prequalification fees
            </span>
            <span className="inline-flex items-center gap-2">
              <CheckCircle className="h-4 w-4 text-emerald-500" /> Personal relationships preserved
            </span>
            <span className="inline-flex items-center gap-2">
              <CheckCircle className="h-4 w-4 text-emerald-500" /> Responses in hours, not days
>>>>>>> b776cb94
            </span>
          </div>
        </section>

<<<<<<< HEAD
        <footer className="mt-20 border-t border-gray-200 pt-8">
          <div className="flex flex-col items-center justify-center gap-6 text-sm text-gray-500 sm:flex-row">
            <Link href="/about" className="transition-colors hover:text-gray-700" data-testid="footer-about-link">
              About MyRentCard
            </Link>
            <span className="hidden sm:block">•</span>
            <span>© 2025 MyRentCard. Making rental connections better.</span>
=======
        <section className="mb-24 overflow-hidden rounded-3xl border border-slate-100 bg-slate-900 text-white shadow-2xl">
          <div className="absolute h-80 w-80 -right-32 top-10 rounded-full bg-blue-500/40 blur-3xl" aria-hidden />
          <div className="relative grid gap-10 p-10 sm:p-14 lg:grid-cols-[1.1fr_minmax(0,0.9fr)]">
            <div>
              <span className="inline-flex items-center rounded-full bg-white/10 px-3 py-1 text-xs font-semibold uppercase tracking-wide">
                Ready when you are
              </span>
              <h2 className="mt-4 text-3xl sm:text-4xl font-bold">Be the first conversation that feels prepared</h2>
              <p className="mt-4 text-lg text-slate-200">
                Whether you’re walking properties this weekend or prepping a new vacancy, MyRentCard makes you look buttoned-up before the first call.
              </p>
              <div className="mt-8 flex flex-col sm:flex-row gap-4 sm:gap-5">
                <button
                  onClick={() => {
                    localStorage.setItem('selectedRole', selectedRole);
                    window.location.href = content.primaryLink;
                  }}
                  className="group inline-flex items-center justify-center gap-3 rounded-2xl bg-white px-7 py-4 text-base font-semibold text-slate-900 transition-all hover:bg-slate-100"
                >
                  {content.primaryCTA}
                  <ArrowRight className="h-5 w-5 transition-transform group-hover:translate-x-1" />
                </button>
                <Link
                  href={content.secondaryLink}
                  className="group inline-flex items-center justify-center gap-3 rounded-2xl border border-white/40 px-7 py-4 text-base font-semibold text-white transition-all hover:bg-white/10"
                >
                  {content.secondaryCTA}
                  <Eye className="h-5 w-5 transition-transform group-hover:translate-x-1" />
                </Link>
              </div>
            </div>
            <div className="space-y-5">
              <div className="rounded-2xl bg-white/10 p-6">
                <div className="flex items-center gap-3 text-sm font-semibold uppercase tracking-[0.2em] text-blue-200">
                  <Sparkles className="h-5 w-5" /> Private rental advantage
                </div>
                <p className="mt-4 text-base text-slate-100">
                  Build trust instantly. Share a professional profile or property toolkit that keeps conversations moving forward.
                </p>
              </div>
              <div className="rounded-2xl bg-white/10 p-6">
                <p className="text-sm font-semibold text-white/70">What users tell us:</p>
                <p className="mt-3 text-lg text-white">
                  “Every landlord I talk to mentions how prepared I look. The QR code on my for-rent sign fills my inbox with qualified inquiries.”
                </p>
                <p className="mt-4 text-sm font-medium text-white/70">— Real MyRentCard tenant & landlord feedback</p>
              </div>
            </div>
>>>>>>> b776cb94
          </div>
        </section>

        <footer className="pb-12 text-center text-xs font-medium uppercase tracking-[0.4em] text-slate-400">
          © 2025 MyRentCard — Making rental connections better
          <span className="mx-3">•</span>
          <Link
            href="/about"
            className="text-slate-500 underline-offset-4 hover:text-slate-700 hover:underline"
            data-testid="footer-about-link"
          >
            About
          </Link>
        </footer>
      </main>
    </div>
  );
}<|MERGE_RESOLUTION|>--- conflicted
+++ resolved
@@ -1,8 +1,4 @@
 import { useState, useEffect } from 'react';
-<<<<<<< HEAD
-import { Accordion, AccordionContent, AccordionItem, AccordionTrigger } from '@/components/ui/accordion';
-import { Building2, User, ArrowRight, CheckCircle, TrendingUp } from 'lucide-react';
-=======
 import {
   Building2,
   User,
@@ -19,7 +15,6 @@
   ClipboardCheck,
   MessageCircle
 } from 'lucide-react';
->>>>>>> b776cb94
 import { Link, useLocation } from 'wouter';
 import { useAuth } from '@/hooks/useAuth';
 import Navbar from '@/components/shared/navbar';
@@ -59,7 +54,7 @@
   tenant: {
     hero: DERIVED_MESSAGING.TENANT.HERO,
     secondary: DERIVED_MESSAGING.TENANT.SECONDARY,
-    description: 'Create once. Share anywhere—even off‑platform.',
+    description: 'Create once. Share anywhere—even off-platform.',
     primaryCTA: DERIVED_MESSAGING.TENANT.CALL_TO_ACTION,
     secondaryCTA: 'View Sample RentCard',
     primaryLink: '/api/login',
@@ -116,7 +111,7 @@
   },
   landlord: {
     hero: 'Get qualified tenants for your Private Rentals.',
-    secondary: 'Free QR codes • One‑click interest.',
+    secondary: 'Free QR codes • One-click interest.',
     description: 'Professional efficiency with personal service.',
     primaryCTA: DERIVED_MESSAGING.LANDLORD.CALL_TO_ACTION,
     secondaryCTA: 'View Screening Tools',
@@ -182,216 +177,29 @@
   useEffect(() => {
     if (user) {
       const dashboardPath =
-        user && 'userType' in user && user.userType === 'landlord'
+        'userType' in user && user.userType === 'landlord'
           ? '/landlord/dashboard'
           : '/tenant/dashboard';
       setLocation(dashboardPath);
     }
   }, [user, setLocation]);
 
-  if (user) {
-    return null;
-  }
-
-<<<<<<< HEAD
-  // Dynamic content based on selected role
-  const roleContent = {
-    tenant: {
-      hero: DERIVED_MESSAGING.TENANT.HERO,
-      secondary: DERIVED_MESSAGING.TENANT.SECONDARY,
-      description:
-        'Stay in control of standardized prequalification. Create once and share anywhere—even off-platform.',
-      primaryCTA: DERIVED_MESSAGING.TENANT.CALL_TO_ACTION,
-      primaryLink: '/auth?mode=register&type=tenant',
-      proofPoints: [
-        'Standardized RentCard private landlords recognize',
-        'Share one secure link or QR code anywhere',
-        'Hear sooner if a property is the right fit',
-      ],
-      learnMore: {
-        summary: 'Reuse a professional RentCard while keeping ownership of your data and presentation.',
-        highlights: NETWORK_VALUE_PROPS.TENANT.BENEFITS,
-        networkEffects: NETWORK_VALUE_PROPS.NETWORK_EFFECTS.TENANT,
-        resources: [{ label: 'Preview a RentCard', href: '/samples/rentcard' }],
-      },
-    },
-    landlord: {
-      hero: DERIVED_MESSAGING.LANDLORD.HERO,
-      secondary: DERIVED_MESSAGING.LANDLORD.SECONDARY,
-      description:
-        'Collect standardized prequalification before tours while keeping your personal approach.',
-      primaryCTA: DERIVED_MESSAGING.LANDLORD.CALL_TO_ACTION,
-      primaryLink: '/auth?mode=register&type=landlord',
-      proofPoints: [
-        'Invite prospects through property links or QR codes',
-        'Receive consistent RentCards before you coordinate tours',
-        'Respond quickly while keeping conversations personal',
-      ],
-      learnMore: {
-        summary: 'Stay organized across properties with consistent, no-cost prequalification tools.',
-        highlights: NETWORK_VALUE_PROPS.LANDLORD.BENEFITS,
-        networkEffects: NETWORK_VALUE_PROPS.NETWORK_EFFECTS.LANDLORD,
-        resources: [{ label: 'Preview landlord tools', href: '/samples/screening-page' }],
-      },
-    },
-  } satisfies Record<
-    UserRole,
-    {
-      hero: string;
-      secondary: string;
-      description: string;
-      primaryCTA: string;
-      primaryLink: string;
-      proofPoints: string[];
-      learnMore: {
-        summary: string;
-        highlights: readonly string[];
-        networkEffects: readonly string[];
-        resources: { label: string; href: string }[];
-      };
-    }
-  >;
-
-  const roleMeta: Record<UserRole, { label: string; icon: typeof User }> = {
-    tenant: { label: 'For renters using MyRentCard', icon: User },
-    landlord: { label: 'For private landlords', icon: Building2 },
-  };
-
-  const STANDARDIZED_DETAILS = [
-    'Standardized prequalification keeps expectations aligned before tours begin.',
-    'Shared formats mean fewer missing documents and faster answers.',
-    'Both sides save time while keeping direct, personal conversations front and center.',
-  ];
-  const content = roleContent[selectedRole];
-=======
+  if (user) return null;
+
   const content = ROLE_CONTENT[selectedRole];
->>>>>>> b776cb94
   const isLandlordSelected = selectedRole === 'landlord';
 
   return (
-<<<<<<< HEAD
-    <div className="min-h-screen bg-gradient-to-b from-blue-50 via-white to-blue-50">
-      {/* Subtle pattern overlay */}
-=======
     <div className="min-h-screen bg-slate-950/5">
       <div className="absolute inset-0 overflow-hidden" aria-hidden>
         <div className="absolute -top-40 -right-40 h-80 w-80 rounded-full bg-blue-200/40 blur-3xl" />
         <div className="absolute top-40 -left-32 h-72 w-72 rounded-full bg-emerald-200/40 blur-3xl" />
       </div>
 
->>>>>>> b776cb94
       <div className="relative z-10">
         <Navbar />
       </div>
 
-<<<<<<< HEAD
-      <main className="relative z-1 mx-auto max-w-7xl px-4 py-16">
-        {/* Dynamic Toggle System */}
-        <div className="mb-12 flex justify-center">
-          <div className="mx-auto max-w-md rounded-xl border bg-white p-2 shadow-lg">
-            <div className="flex flex-col sm:flex-row">
-              <button
-                onClick={() => setSelectedRole('tenant')}
-                className={`flex items-center justify-center gap-2 rounded-lg px-4 py-3 transition-all sm:px-6 ${
-                  !isLandlordSelected
-                    ? 'bg-blue-600 text-white shadow-md'
-                    : 'text-gray-600 hover:bg-gray-50'
-                }`}
-                data-testid="toggle-tenant"
-              >
-                <User className="h-4 w-4" />
-                I'm Looking for a Place
-              </button>
-              <button
-                onClick={() => setSelectedRole('landlord')}
-                className={`flex items-center justify-center gap-2 rounded-lg px-4 py-3 transition-all sm:px-6 ${
-                  isLandlordSelected
-                    ? 'bg-green-600 text-white shadow-md'
-                    : 'text-gray-600 hover:bg-gray-50'
-                }`}
-                data-testid="toggle-landlord"
-              >
-                <Building2 className="h-4 w-4" />
-                I Own/Manage Properties
-              </button>
-            </div>
-          </div>
-        </div>
-
-        {/* Hero Section */}
-        <section className="mb-16 space-y-8 text-center">
-          <div className="flex justify-center">
-            <div
-              className="inline-flex items-center gap-2 rounded-full bg-purple-100 px-4 py-2 text-sm font-medium text-purple-600 shadow-md"
-              data-testid="badge-prequalification"
-            >
-              <CheckCircle className="h-4 w-4" />
-              <span>Standardized prequalification network</span>
-            </div>
-          </div>
-          <div className="space-y-4">
-            <h1 className="text-4xl font-bold sm:text-6xl" data-testid="homepage-title">
-              <span className="bg-gradient-to-r from-blue-600 to-blue-400 bg-clip-text text-transparent">MyRentCard</span>
-              <span className="mt-4 block text-xl text-gray-800 transition-all sm:text-3xl">{content.hero}</span>
-              <span
-                className={`mt-2 block text-lg transition-all sm:text-2xl ${
-                  isLandlordSelected ? 'text-green-600' : 'text-blue-600'
-                }`}
-              >
-                {content.secondary}
-              </span>
-            </h1>
-            <p className="mx-auto max-w-3xl text-xl leading-relaxed text-gray-600">{content.description}</p>
-          </div>
-          <ul className="mx-auto max-w-2xl space-y-3 text-left text-base text-gray-700">
-            {content.proofPoints.map((point) => (
-              <li key={point} className="flex items-start gap-3">
-                <CheckCircle
-                  className={`mt-1 h-5 w-5 flex-shrink-0 ${
-                    isLandlordSelected ? 'text-green-600' : 'text-blue-600'
-                  }`}
-                />
-                <span>{point}</span>
-              </li>
-            ))}
-          </ul>
-          <div className="flex justify-center">
-            <button
-              onClick={() => {
-                localStorage.setItem('selectedRole', selectedRole);
-                setLocation(`/auth?mode=register&type=${selectedRole}`);
-              }}
-              className={`group inline-flex items-center gap-3 rounded-xl px-7 py-4 text-sm font-semibold text-white shadow-lg transition-colors ${
-                isLandlordSelected ? 'bg-green-600 hover:bg-green-700' : 'bg-blue-600 hover:bg-blue-700'
-              }`}
-              data-testid="button-primary-cta"
-            >
-              {content.primaryCTA}
-              <ArrowRight className="h-5 w-5 transition-transform group-hover:translate-x-1" />
-            </button>
-          </div>
-          <p className="text-sm text-gray-500">
-            Prefer to preview first?{' '}
-            <Link
-              href={content.learnMore.resources[0]?.href ?? '#'}
-              className={`${
-                isLandlordSelected ? 'text-green-600 hover:text-green-700' : 'text-blue-600 hover:text-blue-700'
-              } font-medium`}
-            >
-              {content.learnMore.resources[0]?.label}
-            </Link>
-          </p>
-        </section>
-
-        {/* Learn more accordions */}
-        <section className="mb-16">
-          <div className="mx-auto max-w-4xl rounded-3xl border border-gray-100 bg-white p-6 shadow-lg sm:p-8">
-            <div className="flex items-center justify-between gap-3">
-              <h2 className="text-xl font-semibold text-gray-900 sm:text-2xl">
-                Learn how standardized prequalification keeps the network aligned
-              </h2>
-              <TrendingUp className={`h-6 w-6 ${isLandlordSelected ? 'text-green-500' : 'text-blue-500'}`} />
-=======
       <main className="relative z-10 max-w-6xl mx-auto px-4 sm:px-6 lg:px-8 py-12 sm:py-20">
         <section className="relative overflow-hidden rounded-3xl bg-white/80 shadow-2xl backdrop-blur border border-white/60 mb-20">
           <div className="absolute inset-0 bg-gradient-to-r from-blue-500/10 via-white/40 to-emerald-500/10" aria-hidden />
@@ -606,7 +414,7 @@
               <h2 className="text-3xl sm:text-4xl font-bold text-slate-900">
                 The Network Gets Stronger with Every Connection
               </h2>
-              <p className="mt-3 text-lg text-slate-600 max-w-3xl mx-auto">
+            <p className="mt-3 text-lg text-slate-600 max-w-3xl mx-auto">
                 Join a growing community of private landlords and quality tenants building faster, more personal rental relationships.
               </p>
             </div>
@@ -638,116 +446,10 @@
               <span className="inline-flex items-center gap-2 rounded-full bg-purple-600 px-4 py-2 text-xs font-semibold uppercase tracking-wide text-white">
                 <Zap className="h-4 w-4" /> Faster Response Times
               </span>
->>>>>>> b776cb94
-            </div>
-            <p className="mt-2 text-sm text-gray-600">
-              Explore role-specific highlights and network advantages without leaving the hero.
-            </p>
-            <Accordion type="multiple" className="mt-6 space-y-3">
-              {(['tenant', 'landlord'] as UserRole[]).map((role) => {
-                const { label, icon: RoleIcon } = roleMeta[role];
-                const roleDetails = roleContent[role];
-                const accentText = role === 'landlord' ? 'text-green-600' : 'text-blue-600';
-                const accentSoft = role === 'landlord' ? 'text-green-500' : 'text-blue-500';
-                return (
-                  <AccordionItem key={role} value={role} className="rounded-2xl border border-gray-100 px-2">
-                    <AccordionTrigger className="text-left text-base font-semibold text-gray-900">
-                      <span className="flex items-center gap-3">
-                        <RoleIcon className={`h-5 w-5 ${accentText}`} />
-                        {label}
-                      </span>
-                    </AccordionTrigger>
-                    <AccordionContent className="px-2 text-sm text-gray-600">
-                      <div className="space-y-4">
-                        <p>{roleDetails.learnMore.summary}</p>
-                        <div className="grid gap-6 md:grid-cols-2">
-                          <div>
-                            <h3 className="text-sm font-semibold text-gray-900">Highlights</h3>
-                            <ul className="mt-2 space-y-2">
-                              {roleDetails.learnMore.highlights.map((highlight) => (
-                                <li key={highlight} className="flex items-start gap-2">
-                                  <CheckCircle className={`mt-0.5 h-4 w-4 ${accentSoft}`} />
-                                  <span>{highlight}</span>
-                                </li>
-                              ))}
-                            </ul>
-                          </div>
-                          <div>
-                            <h3 className="text-sm font-semibold text-gray-900">Network benefits</h3>
-                            <ul className="mt-2 space-y-2">
-                              {roleDetails.learnMore.networkEffects.map((effect) => (
-                                <li key={effect} className="flex items-start gap-2">
-                                  <TrendingUp className={`mt-0.5 h-4 w-4 ${accentSoft}`} />
-                                  <span>{effect}</span>
-                                </li>
-                              ))}
-                            </ul>
-                          </div>
-                        </div>
-                        <div className="flex flex-col gap-2 pt-2 text-sm">
-                          <Link
-                            href={roleDetails.primaryLink}
-                            className={`${accentText} inline-flex items-center gap-1 font-semibold`}
-                          >
-                            {roleDetails.primaryCTA}
-                            <ArrowRight className="h-4 w-4" />
-                          </Link>
-                          <div className="flex flex-wrap gap-3 text-xs text-gray-500">
-                            {roleDetails.learnMore.resources.map((resource) => (
-                              <Link
-                                key={resource.href}
-                                href={resource.href}
-                                className="inline-flex items-center gap-1 font-medium text-gray-600 hover:text-gray-800"
-                              >
-                                {resource.label}
-                                <ArrowRight className="h-3 w-3" />
-                              </Link>
-                            ))}
-                          </div>
-                        </div>
-                      </div>
-                    </AccordionContent>
-                  </AccordionItem>
-                );
-              })}
-              <AccordionItem value="standardized" className="rounded-2xl border border-gray-100 px-2">
-                <AccordionTrigger className="text-left text-base font-semibold text-gray-900">
-                  Why standardized prequalification matters
-                </AccordionTrigger>
-                <AccordionContent className="px-2 text-sm text-gray-600">
-                  <ul className="space-y-3">
-                    {STANDARDIZED_DETAILS.map((detail) => (
-                      <li key={detail} className="flex items-start gap-2">
-                        <CheckCircle className="mt-0.5 h-4 w-4 text-blue-500" />
-                        <span>{detail}</span>
-                      </li>
-                    ))}
-                  </ul>
-                </AccordionContent>
-              </AccordionItem>
-            </Accordion>
+            </div>
           </div>
         </section>
 
-<<<<<<< HEAD
-        {/* Social proof */}
-        <section className="space-y-3 text-center text-gray-600">
-          <p className="text-sm sm:text-base">
-            Join the network that standardizes prequalification while keeping private rentals personal.
-          </p>
-          <div className="flex flex-wrap justify-center gap-4 text-xs text-gray-500 sm:text-sm" data-testid="social-proof-list">
-            <span className="flex items-center gap-1">
-              <CheckCircle className="h-4 w-4 text-green-500" />
-              No prequalification fees
-            </span>
-            <span className="flex items-center gap-1">
-              <CheckCircle className="h-4 w-4 text-green-500" />
-              Personal relationships
-            </span>
-            <span className="flex items-center gap-1">
-              <CheckCircle className="h-4 w-4 text-green-500" />
-              Faster response times
-=======
         <section className="mb-20 text-center">
           <p className="text-sm font-semibold uppercase tracking-[0.4em] text-slate-400">Standardizing private rentals</p>
           <div className="mt-4 flex flex-wrap justify-center gap-5 text-sm text-slate-600" data-testid="social-proof-list">
@@ -759,20 +461,10 @@
             </span>
             <span className="inline-flex items-center gap-2">
               <CheckCircle className="h-4 w-4 text-emerald-500" /> Responses in hours, not days
->>>>>>> b776cb94
             </span>
           </div>
         </section>
 
-<<<<<<< HEAD
-        <footer className="mt-20 border-t border-gray-200 pt-8">
-          <div className="flex flex-col items-center justify-center gap-6 text-sm text-gray-500 sm:flex-row">
-            <Link href="/about" className="transition-colors hover:text-gray-700" data-testid="footer-about-link">
-              About MyRentCard
-            </Link>
-            <span className="hidden sm:block">•</span>
-            <span>© 2025 MyRentCard. Making rental connections better.</span>
-=======
         <section className="mb-24 overflow-hidden rounded-3xl border border-slate-100 bg-slate-900 text-white shadow-2xl">
           <div className="absolute h-80 w-80 -right-32 top-10 rounded-full bg-blue-500/40 blur-3xl" aria-hidden />
           <div className="relative grid gap-10 p-10 sm:p-14 lg:grid-cols-[1.1fr_minmax(0,0.9fr)]">
@@ -821,7 +513,6 @@
                 <p className="mt-4 text-sm font-medium text-white/70">— Real MyRentCard tenant & landlord feedback</p>
               </div>
             </div>
->>>>>>> b776cb94
           </div>
         </section>
 
